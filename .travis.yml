--- conflicted
+++ resolved
@@ -24,10 +24,5 @@
 
 matrix:
   include:
-<<<<<<< HEAD
     - script: .ros2ci/travis.bash foxy
-=======
-    - script: .ros2ci/travis.bash dashing
-    - script: .ros2ci/travis.bash foxy
-    # - script: .ros2ci/travis.bash rolling
->>>>>>> 77151384
+    # - script: .ros2ci/travis.bash rolling