<?xml version="1.0" ?>
<sdf version="1.5">
  <model name="turtlebot3_waffle_pi">  
  <pose>0.0 0.0 0.0 0.0 0.0 0.0</pose>

    <link name="base_footprint"/>

    <link name="base_link">

      <inertial>
        <pose>-0.064 0 0.048 0 0 0</pose>
        <inertia>
          <ixx>4.2111447e-02</ixx>
          <ixy>0</ixy>
          <ixz>0</ixz>
          <iyy>4.2111447e-02</iyy>
          <iyz>0</iyz>
          <izz>7.5254874e-02</izz>
        </inertia>
        <mass>1.3729096e+00</mass>
      </inertial>

      <collision name="base_collision">
        <pose>-0.064 0 0.048 0 0 0</pose>
        <geometry>
          <box>
            <size>0.265 0.265 0.089</size>
          </box>
        </geometry>
      </collision>

      <visual name="base_visual">
        <pose>-0.064 0 0 0 0 0</pose>
        <geometry>
          <mesh>
            <uri>model://turtlebot3_waffle_pi/meshes/waffle_pi_base.dae</uri>
            <scale>0.001 0.001 0.001</scale>
          </mesh>
        </geometry>
      </visual>
    </link>

    <link name="imu_link">
      <sensor name="tb3_imu" type="imu">
        <always_on>true</always_on>
        <update_rate>200</update_rate>
        <imu>
          <angular_velocity>
            <x>
              <noise type="gaussian">
                <mean>0.0</mean>
                <stddev>2e-4</stddev>
              </noise>
            </x>
            <y>
              <noise type="gaussian">
                <mean>0.0</mean>
                <stddev>2e-4</stddev>
              </noise>
            </y>
            <z>
              <noise type="gaussian">
                <mean>0.0</mean>
                <stddev>2e-4</stddev>
              </noise>
            </z>
          </angular_velocity>
          <linear_acceleration>
            <x>
              <noise type="gaussian">
                <mean>0.0</mean>
                <stddev>1.7e-2</stddev>
              </noise>
            </x>
            <y>
              <noise type="gaussian">
                <mean>0.0</mean>
                <stddev>1.7e-2</stddev>
              </noise>
            </y>
            <z>
              <noise type="gaussian">
                <mean>0.0</mean>
                <stddev>1.7e-2</stddev>
              </noise>
            </z>
          </linear_acceleration>
        </imu>
        <plugin name="turtlebot3_imu" filename="libgazebo_ros_imu_sensor.so">
          <ros>
            <!-- <namespace>/tb3</namespace> -->
            <remapping>~/out:=imu</remapping>
          </ros>
        </plugin>
      </sensor>
    </link>

    <link name="base_scan">    
      <inertial>
        <pose>-0.052 0 0.111 0 0 0</pose>
        <inertia>
          <ixx>0.001</ixx>
          <ixy>0.000</ixy>
          <ixz>0.000</ixz>
          <iyy>0.001</iyy>
          <iyz>0.000</iyz>
          <izz>0.001</izz>
        </inertia>
        <mass>0.114</mass>
      </inertial>

      <collision name="lidar_sensor_collision">
        <pose>-0.052 0 0.111 0 0 0</pose>
        <geometry>
          <cylinder>
            <radius>0.0508</radius>
            <length>0.055</length>
          </cylinder>
        </geometry>
      </collision>

      <visual name="lidar_sensor_visual">
        <pose>-0.064 0 0.121 0 0 0</pose>
        <geometry>
          <mesh>
            <uri>model://turtlebot3_waffle/meshes/lds.dae</uri>
            <scale>0.001 0.001 0.001</scale>
          </mesh>
        </geometry>
      </visual>

      <sensor name="hls_lfcd_lds" type="ray">
        <always_on>true</always_on>
        <visualize>true</visualize>
        <pose>-0.064 0 0.121 0 0 0</pose>
        <update_rate>5</update_rate>
        <ray>
          <scan>
            <horizontal>
              <samples>360</samples>
              <resolution>1.000000</resolution>
              <min_angle>0.000000</min_angle>
              <max_angle>6.280000</max_angle>
            </horizontal>
          </scan>
          <range>
            <min>0.120000</min>
            <max>3.5</max>
            <resolution>0.015000</resolution>
          </range>
          <noise>
            <type>gaussian</type>
            <mean>0.0</mean>
            <stddev>0.01</stddev>
          </noise>
        </ray>
        <plugin name="turtlebot3_laserscan" filename="libgazebo_ros_ray_sensor.so">
          <ros>
            <!-- <namespace>/tb3</namespace> -->
            <remapping>~/out:=scan</remapping>
          </ros>
          <output_type>sensor_msgs/LaserScan</output_type>
          <frame_name>base_scan</frame_name>
        </plugin>
      </sensor>
    </link>

    <link name="wheel_left_link">

      <inertial>
        <pose>0.0 0.144 0.023 -1.57 0 0</pose>
        <inertia>
<<<<<<< HEAD
          <ixx>1.1175580e-05</ixx>
          <ixy>-4.2369783e-11</ixy>
          <ixz>-5.9381719e-09</ixz>
          <iyy>1.1192413e-05</iyy>
          <iyz>-1.4400107e-11</iyz>
          <izz>2.0712558e-05</izz>
=======
          <ixx>1.8158194e-03</ixx>
          <ixy>-9.3392e-12</ixy>
          <ixz>1.04909e-11</ixz>
          <iyy>3.2922126e-03</iyy>
          <iyz>5.75694e-11</iyz>
          <izz>1.8158194e-03</izz>
>>>>>>> 495dbb3e
        </inertia>
        <mass>2.8498940e-02</mass>
      </inertial>

      <collision name="wheel_left_collision">
        <pose>0.0 0.144 0.023 -1.57 0 0</pose>
        <geometry>
          <cylinder>
            <radius>0.033</radius>
            <length>0.018</length>
          </cylinder>
        </geometry>
        <surface>
          <!-- This friction pamareter don't contain reliable data!! -->
          <friction>
            <ode>
              <mu>100000</mu>
              <mu2>100000</mu2>
              <fdir1>0 0 0</fdir1>
              <slip1>0.0</slip1>
              <slip2>0.0</slip2>
            </ode>
          </friction>
          <contact>
            <ode>
              <soft_cfm>0</soft_cfm>
              <soft_erp>0.2</soft_erp>
              <kp>1e+5</kp>
              <kd>1</kd>
              <max_vel>0.01</max_vel>
              <min_depth>0.001</min_depth>
            </ode>
          </contact>
        </surface>
      </collision>

      <visual name="wheel_left_visual">
        <pose>0.0 0.144 0.023 0 0 0</pose>
        <geometry>
          <mesh>
            <uri>model://turtlebot3_waffle/meshes/tire.dae</uri>
            <scale>0.001 0.001 0.001</scale>
          </mesh>
        </geometry>
      </visual>
    </link>

    <link name="wheel_right_link">

      <inertial>
        <pose>0.0 -0.144 0.023 -1.57 0 0</pose>
        <inertia>
<<<<<<< HEAD
          <ixx>1.1175580e-05</ixx>
          <ixy>-4.2369783e-11</ixy>
          <ixz>-5.9381719e-09</ixz>
          <iyy>1.1192413e-05</iyy>
          <iyz>-1.4400107e-11</iyz>
          <izz>2.0712558e-05</izz>
=======
          <ixx>1.8158194e-03</ixx>
          <ixy>-9.3392e-12</ixy>
          <ixz>1.04909e-11</ixz>
          <iyy>3.2922126e-03</iyy>
          <iyz>5.75694e-11</iyz>
          <izz>1.8158194e-03</izz>
>>>>>>> 495dbb3e
        </inertia>
        <mass>2.8498940e-02</mass>
      </inertial>
    
      <collision name="wheel_right_collision">
        <pose>0.0 -0.144 0.023 -1.57 0 0</pose>
        <geometry>
          <cylinder>
            <radius>0.033</radius>
            <length>0.018</length>
          </cylinder>
        </geometry>
        <surface>
          <!-- This friction pamareter don't contain reliable data!! -->
          <friction>
            <ode>
              <mu>100000</mu>
              <mu2>100000</mu2>
              <fdir1>0 0 0</fdir1>
              <slip1>0.0</slip1>
              <slip2>0.0</slip2>
            </ode>
          </friction>
          <contact>
            <ode>
              <soft_cfm>0</soft_cfm>
              <soft_erp>0.2</soft_erp>
              <kp>1e+5</kp>
              <kd>1</kd>
              <max_vel>0.01</max_vel>
              <min_depth>0.001</min_depth>
            </ode>
          </contact>
        </surface>
      </collision>

      <visual name="wheel_right_visual">
        <pose>0.0 -0.144 0.023 0 0 0</pose>
        <geometry>
          <mesh>
            <uri>model://turtlebot3_waffle/meshes/tire.dae</uri>
            <scale>0.001 0.001 0.001</scale>
          </mesh>
        </geometry>
      </visual>
    </link>

    <link name='caster_back_right_link'>
      <pose>-0.177 -0.064 -0.004 -1.57 0 0</pose>
      <inertial>
        <mass>0.001</mass>
        <inertia>
          <ixx>0.00001</ixx>
          <ixy>0.000</ixy>
          <ixz>0.000</ixz>
          <iyy>0.00001</iyy>
          <iyz>0.000</iyz>
          <izz>0.00001</izz>
        </inertia>
      </inertial>
      <collision name='collision'>
        <geometry>
          <sphere>
            <radius>0.005000</radius>
          </sphere>
        </geometry>
        <surface>
          <contact>
            <ode>
              <soft_cfm>0</soft_cfm>
              <soft_erp>0.2</soft_erp>
              <kp>1e+5</kp>
              <kd>1</kd>
              <max_vel>0.01</max_vel>
              <min_depth>0.001</min_depth>
            </ode>
          </contact>
        </surface>
      </collision>
    </link>

    <link name='caster_back_left_link'>
      <pose>-0.177 0.064 -0.004 -1.57 0 0</pose>
      <inertial>
        <mass>0.001</mass>
        <inertia>
          <ixx>0.00001</ixx>
          <ixy>0.000</ixy>
          <ixz>0.000</ixz>
          <iyy>0.00001</iyy>
          <iyz>0.000</iyz>
          <izz>0.00001</izz>
        </inertia>
      </inertial>
      <collision name='collision'>
        <geometry>
          <sphere>
            <radius>0.005000</radius>
          </sphere>
        </geometry>
        <surface>
          <contact>
            <ode>
              <soft_cfm>0</soft_cfm>
              <soft_erp>0.2</soft_erp>
              <kp>1e+5</kp>
              <kd>1</kd>
              <max_vel>0.01</max_vel>
              <min_depth>0.001</min_depth>
            </ode>
          </contact>
        </surface>
      </collision>
    </link>

    <link name="camera_link"/>

    <link name="camera_rgb_optical_frame">
      <inertial>
        <pose>0.076 0.0 0.093 0 0 0</pose>
        <inertia>
          <ixx>0.001</ixx>
          <ixy>0.000</ixy>
          <ixz>0.000</ixz>
          <iyy>0.001</iyy>
          <iyz>0.000</iyz>
          <izz>0.001</izz>
        </inertia>
        <mass>0.035</mass>
      </inertial>

      <pose>0.076 0.0 0.093 0 0 0</pose>
      <sensor name="camera" type="camera">
        <always_on>true</always_on>
        <visualize>true</visualize>
        <update_rate>30</update_rate>
        <camera name="picam">
          <horizontal_fov>1.085595</horizontal_fov>
          <image>
              <width>640</width>
              <height>480</height>
              <format>R8G8B8</format>
          </image>
          <clip>
              <near>0.03</near>
              <far>100</far>
          </clip>
          <noise>
            <type>gaussian</type>
            <!-- Noise is sampled independently per pixel on each frame.
                  That pixel's noise value is added to each of its color
                  channels, which at that point lie in the range [0,1]. -->
            <mean>0.0</mean>
            <stddev>0.007</stddev>
          </noise>
        </camera>
          <plugin name="camera_driver" filename="libgazebo_ros_camera.so">
            <ros>
              <!-- <namespace>test_cam</namespace> -->
              <!-- <remapping>image_raw:=image_demo</remapping> -->
              <!-- <remapping>camera_info:=camera_info_demo</remapping> -->
            </ros>
            <!-- camera_name>omit so it defaults to sensor name</camera_name-->
            <!-- frame_name>omit so it defaults to link name</frameName-->
            <!-- <hack_baseline>0.07</hack_baseline> -->
          </plugin>
      </sensor>
    </link>    

    <joint name="base_joint" type="fixed">
      <parent>base_footprint</parent>
      <child>base_link</child>
      <pose>0.0 0.0 0.010 0 0 0</pose>
    </joint>

    <joint name="wheel_left_joint" type="revolute">
      <parent>base_link</parent>
      <child>wheel_left_link</child>
      <pose>0.0 0.144 0.023 -1.57 0 0</pose>
      <axis>
        <xyz>0 0 1</xyz>
      </axis>
    </joint>

    <joint name="wheel_right_joint" type="revolute">
      <parent>base_link</parent>
      <child>wheel_right_link</child>
      <pose>0.0 -0.144 0.023 -1.57 0 0</pose>
      <axis>
        <xyz>0 0 1</xyz>
      </axis>
    </joint>

    <joint name='caster_back_right_joint' type='ball'>
      <parent>base_link</parent>
      <child>caster_back_right_link</child>
    </joint>

    <joint name='caster_back_left_joint' type='ball'>
      <parent>base_link</parent>
      <child>caster_back_left_link</child>
    </joint>

    <joint name="imu_joint" type="fixed">
      <parent>base_link</parent>
      <child>imu_link</child>
      <pose>-0.032 0 0.068 0 0 0</pose>
      <axis>
        <xyz>0 0 1</xyz>
      </axis>
    </joint>    

    <joint name="lidar_joint" type="fixed">
      <parent>base_link</parent>
      <child>base_scan</child>
      <pose>-0.064 0 0.121 0 0 0</pose>
      <axis>
        <xyz>0 0 1</xyz>
      </axis>
    </joint>

    <joint name="camera_joint" type="fixed">
      <parent>base_link</parent>
      <child>camera_link</child>
      <pose>0.073 -0.011 0.084 0 0 0</pose>
      <axis>
        <xyz>0 0 1</xyz>
      </axis>
    </joint>

    <joint name="camera_rgb_joint" type="fixed">
      <parent>camera_link</parent>
      <child>camera_rgb_optical_frame</child>
      <pose>0.003 0.011 0.009 0 0 0</pose>
      <axis>
        <xyz>0 0 1</xyz>
      </axis>
    </joint>

    <plugin name="turtlebot3_diff_drive" filename="libgazebo_ros_diff_drive.so">

      <ros>
        <!-- <namespace>/tb3</namespace> -->
      </ros>

      <update_rate>30</update_rate>

      <!-- wheels -->
      <left_joint>wheel_left_joint</left_joint>
      <right_joint>wheel_right_joint</right_joint>

      <!-- kinematics -->
      <wheel_separation>0.287</wheel_separation>
      <wheel_diameter>0.066</wheel_diameter>

      <!-- limits -->
      <max_wheel_torque>20</max_wheel_torque>
      <max_wheel_acceleration>1.0</max_wheel_acceleration>

      <command_topic>cmd_vel</command_topic>

      <!-- output -->
      <publish_odom>true</publish_odom>
      <publish_odom_tf>true</publish_odom_tf>
      <publish_wheel_tf>false</publish_wheel_tf>

      <odometry_topic>odom</odometry_topic>
      <odometry_frame>odom</odometry_frame>
      <robot_base_frame>base_footprint</robot_base_frame>

    </plugin>

    <plugin name="turtlebot3_joint_state" filename="libgazebo_ros_joint_state_publisher.so">
      <ros>
        <!-- <namespace>/tb3</namespace> -->
        <remapping>~/out:=joint_states</remapping>
      </ros>
      <update_rate>30</update_rate>
      <joint_name>wheel_left_joint</joint_name>
      <joint_name>wheel_right_joint</joint_name>
    </plugin>    

  </model>
</sdf><|MERGE_RESOLUTION|>--- conflicted
+++ resolved
@@ -170,21 +170,12 @@
       <inertial>
         <pose>0.0 0.144 0.023 -1.57 0 0</pose>
         <inertia>
-<<<<<<< HEAD
-          <ixx>1.1175580e-05</ixx>
-          <ixy>-4.2369783e-11</ixy>
-          <ixz>-5.9381719e-09</ixz>
-          <iyy>1.1192413e-05</iyy>
-          <iyz>-1.4400107e-11</iyz>
-          <izz>2.0712558e-05</izz>
-=======
           <ixx>1.8158194e-03</ixx>
           <ixy>-9.3392e-12</ixy>
           <ixz>1.04909e-11</ixz>
           <iyy>3.2922126e-03</iyy>
           <iyz>5.75694e-11</iyz>
           <izz>1.8158194e-03</izz>
->>>>>>> 495dbb3e
         </inertia>
         <mass>2.8498940e-02</mass>
       </inertial>
@@ -237,21 +228,12 @@
       <inertial>
         <pose>0.0 -0.144 0.023 -1.57 0 0</pose>
         <inertia>
-<<<<<<< HEAD
-          <ixx>1.1175580e-05</ixx>
-          <ixy>-4.2369783e-11</ixy>
-          <ixz>-5.9381719e-09</ixz>
-          <iyy>1.1192413e-05</iyy>
-          <iyz>-1.4400107e-11</iyz>
-          <izz>2.0712558e-05</izz>
-=======
           <ixx>1.8158194e-03</ixx>
           <ixy>-9.3392e-12</ixy>
           <ixz>1.04909e-11</ixz>
           <iyy>3.2922126e-03</iyy>
           <iyz>5.75694e-11</iyz>
           <izz>1.8158194e-03</izz>
->>>>>>> 495dbb3e
         </inertia>
         <mass>2.8498940e-02</mass>
       </inertial>
