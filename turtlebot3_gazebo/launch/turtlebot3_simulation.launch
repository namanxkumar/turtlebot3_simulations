--- conflicted
+++ resolved
@@ -1,9 +1,5 @@
 <launch>
-<<<<<<< HEAD
   <arg name="model" default="$(env TURTLEBOT3_MODEL)" doc="model type [burger, waffle, waffle_pi]"/>
-=======
-<!--  <arg name="model" default="$(env TURTLEBOT3_MODEL)" doc="model type [burger, waffle]"/>
->>>>>>> e3ce3fb7
 
   <param name="tb3_model" value="$(arg model)"/>-->
 
